--- conflicted
+++ resolved
@@ -5,11 +5,8 @@
 #
 
 import os
-<<<<<<< HEAD
 import json
 import pathlib
-=======
->>>>>>> a37c02b4
 
 import numpy as np
 
@@ -33,127 +30,32 @@
 
 class AtomTyper:
 
-<<<<<<< HEAD
-    defaults_json = """{
-        "ATOM_PARAMS": {
-            "atom_types": [
-                {"smarts": "[#1]",                  "atype": "H", "comment": "invisible"},
-                {"smarts": "[#1][#7,#8,#9,#15,#16]","atype": "HD"},
-                {"smarts": "[#5]",              "atype": "B"},
-                {"smarts": "[C]",               "atype": "C"},
-                {"smarts": "[c]",               "atype": "A"},
-                {"smarts": "[#7]",              "atype": "NA"},
-                {"smarts": "[#8]",              "atype": "OA"},
-                {"smarts": "[#9]",              "atype": "F"},
-                {"smarts": "[#12]",             "atype": "Mg"},
-                {"smarts": "[#14]",             "atype": "Si"},
-                {"smarts": "[#15]",             "atype": "P"},
-                {"smarts": "[#16]",             "atype": "S"},
-                {"smarts": "[#17]",             "atype": "Cl"},
-                {"smarts": "[#20]",             "atype": "Ca"},
-                {"smarts": "[#25]",             "atype": "Mn"},
-                {"smarts": "[#26]",             "atype": "Fe"},
-                {"smarts": "[#30]",             "atype": "Zn"},
-                {"smarts": "[#35]",             "atype": "Br"},
-                {"smarts": "[#53]",             "atype": "I"},
-                {"smarts": "[#7X3v3][a]",       "atype": "N",  "comment": "pyrrole, aniline"},
-                {"smarts": "[#7X3v3][#6X3v4]",  "atype": "N",  "comment": "amide"},
-                {"smarts": "[#7+1]",            "atype": "N",  "comment": "ammonium, pyridinium"},
-                {"smarts": "[SX2]",             "atype": "SA", "comment": "sulfur acceptor"}
-            ],
-            "ad4_desolv_volume": [
-                {"smarts": "[#1]",               "ad4_sol_vol":  0.0},
-                {"smarts": "[#1][#8,#7,#16,#9]", "ad4_sol_vol":  0.0},
-                {"smarts": "[#6]",               "ad4_sol_vol": 33.5103},
-                {"smarts": "[#7]",               "ad4_sol_vol": 22.4493},
-                {"smarts": "[#8]",               "ad4_sol_vol": 17.1573},
-                {"smarts": "[#9]",               "ad4_sol_vol": 15.448 },
-                {"smarts": "[#12]",              "ad4_sol_vol":  1.56  },
-                {"smarts": "[#15]",              "ad4_sol_vol": 38.7924},
-                {"smarts": "[#16]",              "ad4_sol_vol": 33.5103},
-                {"smarts": "[#17]",              "ad4_sol_vol": 35.8235},
-                {"smarts": "[#20]",              "ad4_sol_vol":  2.77  },
-                {"smarts": "[#25]",              "ad4_sol_vol":  2.14  },
-                {"smarts": "[#26]",              "ad4_sol_vol":  1.84  },
-                {"smarts": "[#30]",              "ad4_sol_vol":  1.7   },
-                {"smarts": "[#35]",              "ad4_sol_vol": 42.5661},
-                {"smarts": "[#53]",              "ad4_sol_vol": 55.0585}
-            ],
-            "ad4_desolv_param": [
-                {"smarts": "[*]",                "ad4_sol_par":  0.00110},
-                {"smarts": "[#1]",               "ad4_sol_par":  0.00000},
-                {"smarts": "[#1][#8,#7,#16,#9]", "ad4_sol_par":  0.00051},
-                {"smarts": "[C]",                "ad4_sol_par": -0.00143},
-                {"smarts": "[c]",                "ad4_sol_par": -0.00052},
-                {"smarts": "[#7]",               "ad4_sol_par": -0.00162},
-                {"smarts": "[#8]",               "ad4_sol_par": -0.00251},
-                {"smarts": "[#16]",              "ad4_sol_par": -0.00214}
-            ],
-            "ad4_vdw": [
-                {"smarts": "[#1]",   "rmin_half": 1.0,   "epsilon": 0.02},
-                {"smarts": "[#6]",   "rmin_half": 2.0,   "epsilon": 0.15},
-                {"smarts": "[#7]",   "rmin_half": 1.75,  "epsilon": 0.16},
-                {"smarts": "[#8]",   "rmin_half": 1.6,   "epsilon": 0.20},
-                {"smarts": "[#9]",   "rmin_half": 1.545, "epsilon": 0.08},
-                {"smarts": "[#12]",  "rmin_half": 0.65,  "epsilon": 0.875},
-                {"smarts": "[#15]",  "rmin_half": 2.1,   "epsilon": 0.20},
-                {"smarts": "[#16]",  "rmin_half": 2.0,   "epsilon": 0.20},
-                {"smarts": "[#17]",  "rmin_half": 2.045, "epsilon": 0.276},
-                {"smarts": "[#20]",  "rmin_half": 0.99,  "epsilon": 0.55},
-                {"smarts": "[#25]",  "rmin_half": 0.65,  "epsilon": 0.875},
-                {"smarts": "[#26]",  "rmin_half": 0.65,  "epsilon": 0.01},
-                {"smarts": "[#30]",  "rmin_half": 0.74,  "epsilon": 0.55},
-                {"smarts": "[#35]",  "rmin_half": 2.165, "epsilon": 0.389},
-                {"smarts": "[#53]",  "rmin_half": 2.36,  "epsilon": 0.55}
-            ]
-        },
-        "OFFATOMS": {
-            "example_offsite_charges": [
-                {"smarts": "[#7X2;v3;!+](=,:[*])[*]", "IDX": [1], "OFFATOMS": [
-                    {"z": [2, 3], "phi": 0, "distance": 0.2,
-                    "atype": "OFFCHRG", "pull_charge_fraction": 1.08}
-                ]}
-            ]
-        },
-        "CHARGE_MODEL": "gasteiger"
-    }
-    """
-    def __init__(self, parameters={}, add_parameters=[]):
-        self.parameters = json.loads(self.defaults_json)
-        for key in parameters:
-            self.parameters[key] = json.loads(json.dumps(parameters[key])) # a safe copy
-        # add additional parameters
-        if len(add_parameters) > 0:
-            keys = list(self.parameters["ATOM_PARAMS"].keys())
-            if len(keys) != 1:
-                msg = "add_parameters is usable only when there is one group of parameters"
-                msg += ", but there are %d groups: %s" % (len(keys), str(keys))
-                raise RuntimeError(msg)
-            key = keys[0]
-            self.parameters['ATOM_PARAMS'][key].extend(add_parameters)
-
-    def __call__(self, setup):
-        self._type_atoms(setup)
-        self._type_dihedrals(setup)
-        # CHARGE_MODEL must preceed OFFATOMS because of offsite-charges 
-        if "CHARGE_MODEL" in self.parameters:
-            if self.parameters["CHARGE_MODEL"] == "espaloma":
-                set_espaloma_charges(setup) 
-            elif self.parameters["CHARGE_MODEL"] == "gasteiger":
-                pass # gasteiger automatically set in molsetup
-            else:
-                raise RuntimeError("only espaloma/gasteiger charges accepted")
-        if 'OFFATOMS' in self.parameters:
-            cached_offatoms = self._cache_offatoms(setup)
-=======
     @classmethod
-    def type_everything(cls, molsetup, atom_params, offatom_params=None):
+    def type_everything(cls, molsetup,
+                        atom_params,
+                        charge_model,
+                        offatom_params=None,
+                        dihedral_params=None,
+                        ):
+
         cls._type_atoms(molsetup, atom_params)
+        
+        if charge_model == "espaloma":
+            AtomTyper.set_espaloma_charges(molsetup) 
+        elif charge_model == "gasteiger":
+            pass # gasteiger automatically set in molsetup
+        else:
+            raise RuntimeError("only espaloma/gasteiger charges accepted")
+
+        # offatoms must be typed after charges, because offsites pull charge
         if offatom_params is not None:
             cached_offatoms = cls._cache_offatoms(molsetup, offatom_params)
->>>>>>> a37c02b4
-            coords = [x for x in setup.coord.values()]
-            cls._set_offatoms(setup, cached_offatoms, coords)
+            coords = [x for x in molsetup.coord.values()]
+            cls._set_offatoms(molsetup, cached_offatoms, coords)
+
+        if dihedral_params is not None:
+            cls._type_dihedrals(molsetup, dihedral_params)
+
         return
 
     @staticmethod
@@ -170,12 +72,11 @@
                 if 'IDX' in line:
                     idxs = [i - 1 for i in line['IDX']] # convert from 1- to 0-indexing
                 # match SMARTS
-<<<<<<< HEAD
-                hits = setup.find_pattern(smarts)
+                hits = molsetup.find_pattern(smarts)
                 for atompar in line:
                     if atompar in ["smarts", "comment", "IDX"]: continue
-                    if atompar not in setup.atom_params:
-                        setup.atom_params[atompar] = [None] * len(setup.coord) 
+                    if atompar not in molsetup.atom_params:
+                        molsetup.atom_params[atompar] = [None] * len(molsetup.coord) 
                     value = line[atompar]
                     # keep track of every "smartsgroup" that modified "atompar"
                     ensure.setdefault(atompar, [])
@@ -188,24 +89,9 @@
                         # "idxs" are 1-indeces of atoms in the smarts to which parameters are to be assigned.
                         for idx in idxs:
                             if atompar == "atype":
-                                setup.set_atom_type(hit[idx], value) # overrides previous calls
-                            setup.atom_params[atompar][hit[idx]] = value
-=======
-                hits = molsetup.find_pattern(smarts)
-                atompar = 'atype' # we care only about 'atype', for now, but may want to extend
-                atom_type = line[atompar]
-                # keep track of every "smartsgroup" that modified "atompar"
-                ensure.setdefault(atompar, [])
-                ensure[atompar].append(smartsgroup)
-                # Each "hit" is a tuple of atom indeces that matched the smarts
-                # The length of each "hit" is the number of atoms in the smarts
-                for hit in hits:
-                    # Multiple atoms may be targeted by a single smarts:
-                    # For example: both oxygens in NO2 are parameterized by a single smarts pattern.
-                    # "idxs" are 1-indeces of atoms in the smarts to which parameters are to be assigned.
-                    for idx in idxs:
-                        molsetup.set_atom_type(hit[idx], atom_type) # overrides previous calls
->>>>>>> a37c02b4
+                                molsetup.set_atom_type(hit[idx], value) # overrides previous calls
+                            molsetup.atom_params[atompar][hit[idx]] = value
+
         # guarantee that each atompar is exclusive of a single group
         for atompar in ensure:
             if len(set(ensure[atompar])) > 1:
@@ -300,8 +186,8 @@
             offatom_coords = atomgeom.calc_point(dist, theta, phi, coords)
             tmp = molsetup.get_pdbinfo(atomgeom.parent+1)
             pdbinfo = pdbutils.PDBAtomInfo('G', tmp.resName, tmp.resNum, tmp.chain)
-            q_parent = (1 - pull_charge_fraction) * setup.charge[atomgeom.parent] 
-            q_offsite = pull_charge_fraction * setup.charge[atomgeom.parent]
+            q_parent = (1 - pull_charge_fraction) * molsetup.charge[atomgeom.parent] 
+            q_offsite = pull_charge_fraction * molsetup.charge[atomgeom.parent]
             pseudo_atom = {
                     'coord': offatom_coords,
                     'anchor_list': [atomgeom.parent],
@@ -310,22 +196,16 @@
                     'atom_type': atom_type,
                     'rotatable': False
                     }
-<<<<<<< HEAD
-            setup.charge[atomgeom.parent] = q_parent
-            setup.add_pseudo(**pseudo_atom)
-=======
+            molsetup.charge[atomgeom.parent] = q_parent
             molsetup.add_pseudo(**pseudo_atom)
->>>>>>> a37c02b4
         return
 
-    def _type_dihedrals(self, molsetup):
-
-        if "DIHEDRALS" not in self.parameters:
-            return
-        parsmar = self.parameters['DIHEDRALS']
+    @staticmethod
+    def _type_dihedrals(molsetup, dihedral_params):
+
         dihedrals = {}
 
-        for line in parsmar:
+        for line in dihedral_params:
             smarts = str(line['smarts'])
             hits = molsetup.find_pattern(smarts)
             if len(hits) == 0:
@@ -357,6 +237,35 @@
                 molsetup.dihedral_partaking_atoms[atom_idxs] = dihedral_index
                 molsetup.dihedral_labels[atom_idxs] = tid
 
+    @staticmethod
+    def set_espaloma_charges(molsetup):
+        if not _has_espaloma or not _has_torch:
+            raise ImportError("espaloma and pytorch are required")
+        pretrained_model = pathlib.Path(espaloma.__file__).parents[1] / "espaloma_model.pt"
+        if not pretrained_model.exists():
+            msg = "Could not find %s" % pretrained_model
+            msg += "Consider:"
+            msg += "    $ cd %s" % pretrained_model.parents[0]
+            msg += "    $ wget http://data.wangyq.net/espaloma_model.pt"
+            raise RuntimeError(msg)
+        from .molsetup import RDKitMoleculeSetup
+        if not isinstance(molsetup, RDKitMoleculeSetup):
+            raise NotImplementedError("need rdkit molecule for espaloma charges")
+        from openff.toolkit.topology import Molecule
+        rdmol = molsetup.mol
+        openffmol = Molecule.from_rdkit(rdmol, hydrogens_are_explicit=True)
+        molgraph = espaloma.Graph(openffmol)
+        espaloma_model = torch.load(pretrained_model)
+        espaloma_model(molgraph.heterograph)
+        charges = [float(q) for q in molgraph.nodes["n1"].data["q"]]
+        total_charge = 0.0
+        for i in range(len(charges)):
+            #print("%12.4f %12.4f" % (molsetup.charge[i], charges[i]))
+            molsetup.charge[i] = charges[i] 
+            total_charge += charges[i]
+        for j in range(i+1, len(molsetup.charge)):
+            if molsetup.charge[j] != 0.:
+                raise RuntimeError("expected zero charge beyond real atoms, at this point") 
 
 
 class AtomicGeometry():
@@ -468,33 +377,4 @@
             return [x/l for x in vec]
         else:
             # should be np.array
-            return vec / l
-
-def set_espaloma_charges(molsetup):
-    if not _has_espaloma or not _has_torch:
-        raise ImportError("espaloma and pytorch are required")
-    pretrained_model = pathlib.Path(espaloma.__file__).parents[1] / "espaloma_model.pt"
-    if not pretrained_model.exists():
-        msg = "Could not find %s" % pretrained_model
-        msg += "Consider:"
-        msg += "    $ cd %s" % pretrained_model.parents[0]
-        msg += "    $ wget http://data.wangyq.net/espaloma_model.pt"
-        raise RuntimeError(msg)
-    from .molsetup import RDKitMoleculeSetup
-    if not isinstance(molsetup, RDKitMoleculeSetup):
-        raise NotImplementedError("need rdkit molecule for espaloma charges")
-    from openff.toolkit.topology import Molecule
-    rdmol = molsetup.mol
-    openffmol = Molecule.from_rdkit(rdmol, hydrogens_are_explicit=True)
-    molgraph = espaloma.Graph(openffmol)
-    espaloma_model = torch.load(pretrained_model)
-    espaloma_model(molgraph.heterograph)
-    charges = [float(q) for q in molgraph.nodes["n1"].data["q"]]
-    total_charge = 0.0
-    for i in range(len(charges)):
-        #print("%12.4f %12.4f" % (molsetup.charge[i], charges[i]))
-        molsetup.charge[i] = charges[i] 
-        total_charge += charges[i]
-    for j in range(i+1, len(molsetup.charge)):
-        if molsetup.charge[j] != 0.:
-            raise RuntimeError("expected zero charge beyond real atoms, at this point") +            return vec / l