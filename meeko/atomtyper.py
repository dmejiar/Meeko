#!/usr/bin/env python
# -*- coding: utf-8 -*-
#
# Meeko atom typer
#

import json
<<<<<<< HEAD
import os
import pathlib
=======
>>>>>>> 57b52e3a

import numpy as np

from .utils import utils
from .utils import pdbutils

try:
    import espaloma
except ImportError:
    _has_espaloma = False
else:
    _has_espaloma = True

try:
    import torch
except ImportError:
    _has_torch = False
else:
    _has_torch = True


class AtomTyper:

    defaults_json = """{
        "ATOM_PARAMS": {
            "atom_types": [
                {"smarts": "[#1]",                  "atype": "H", "comment": "invisible"},
                {"smarts": "[#1][#7,#8,#9,#15,#16]","atype": "HD"},
                {"smarts": "[#5]",              "atype": "B"},
                {"smarts": "[C]",               "atype": "C"},
                {"smarts": "[c]",               "atype": "A"},
                {"smarts": "[#7]",              "atype": "NA"},
                {"smarts": "[#8]",              "atype": "OA"},
                {"smarts": "[#9]",              "atype": "F"},
                {"smarts": "[#12]",             "atype": "Mg"},
                {"smarts": "[#14]",             "atype": "Si"},
                {"smarts": "[#15]",             "atype": "P"},
                {"smarts": "[#16]",             "atype": "S"},
                {"smarts": "[#17]",             "atype": "Cl"},
                {"smarts": "[#20]",             "atype": "Ca"},
                {"smarts": "[#25]",             "atype": "Mn"},
                {"smarts": "[#26]",             "atype": "Fe"},
                {"smarts": "[#30]",             "atype": "Zn"},
                {"smarts": "[#35]",             "atype": "Br"},
                {"smarts": "[#53]",             "atype": "I"},
                {"smarts": "[#7X3v3][a]",       "atype": "N",  "comment": "pyrrole, aniline"},
                {"smarts": "[#7X3v3][#6X3v4]",  "atype": "N",  "comment": "amide"},
                {"smarts": "[#7+1]",            "atype": "N",  "comment": "ammonium, pyridinium"},
                {"smarts": "[SX2]",             "atype": "SA", "comment": "sulfur acceptor"}
            ],
            "ad4_desolv_volume": [
                {"smarts": "[#1]",               "ad4_sol_vol":  0.0},
                {"smarts": "[#1][#8,#7,#16,#9]", "ad4_sol_vol":  0.0},
                {"smarts": "[#6]",               "ad4_sol_vol": 33.5103},
                {"smarts": "[#7]",               "ad4_sol_vol": 22.4493},
                {"smarts": "[#8]",               "ad4_sol_vol": 17.1573},
                {"smarts": "[#9]",               "ad4_sol_vol": 15.448 },
                {"smarts": "[#12]",              "ad4_sol_vol":  1.56  },
                {"smarts": "[#15]",              "ad4_sol_vol": 38.7924},
                {"smarts": "[#16]",              "ad4_sol_vol": 33.5103},
                {"smarts": "[#17]",              "ad4_sol_vol": 35.8235},
                {"smarts": "[#20]",              "ad4_sol_vol":  2.77  },
                {"smarts": "[#25]",              "ad4_sol_vol":  2.14  },
                {"smarts": "[#26]",              "ad4_sol_vol":  1.84  },
                {"smarts": "[#30]",              "ad4_sol_vol":  1.7   },
                {"smarts": "[#35]",              "ad4_sol_vol": 42.5661},
                {"smarts": "[#53]",              "ad4_sol_vol": 55.0585}
            ],
            "ad4_desolv_param": [
                {"smarts": "[*]",                "ad4_sol_par":  0.00110},
                {"smarts": "[#1]",               "ad4_sol_par":  0.00000},
                {"smarts": "[#1][#8,#7,#16,#9]", "ad4_sol_par":  0.00051},
                {"smarts": "[C]",                "ad4_sol_par": -0.00143},
                {"smarts": "[c]",                "ad4_sol_par": -0.00052},
                {"smarts": "[#7]",               "ad4_sol_par": -0.00162},
                {"smarts": "[#8]",               "ad4_sol_par": -0.00251},
                {"smarts": "[#16]",              "ad4_sol_par": -0.00214}
            ],
            "ad4_vdw": [
                {"smarts": "[#1]",   "rmin_half": 1.0,   "epsilon": 0.02},
                {"smarts": "[#6]",   "rmin_half": 2.0,   "epsilon": 0.15},
                {"smarts": "[#7]",   "rmin_half": 1.75,  "epsilon": 0.16},
                {"smarts": "[#8]",   "rmin_half": 1.6,   "epsilon": 0.20},
                {"smarts": "[#9]",   "rmin_half": 1.545, "epsilon": 0.08},
                {"smarts": "[#12]",  "rmin_half": 0.65,  "epsilon": 0.875},
                {"smarts": "[#15]",  "rmin_half": 2.1,   "epsilon": 0.20},
                {"smarts": "[#16]",  "rmin_half": 2.0,   "epsilon": 0.20},
                {"smarts": "[#17]",  "rmin_half": 2.045, "epsilon": 0.276},
                {"smarts": "[#20]",  "rmin_half": 0.99,  "epsilon": 0.55},
                {"smarts": "[#25]",  "rmin_half": 0.65,  "epsilon": 0.875},
                {"smarts": "[#26]",  "rmin_half": 0.65,  "epsilon": 0.01},
                {"smarts": "[#30]",  "rmin_half": 0.74,  "epsilon": 0.55},
                {"smarts": "[#35]",  "rmin_half": 2.165, "epsilon": 0.389},
                {"smarts": "[#53]",  "rmin_half": 2.36,  "epsilon": 0.55}
            ]
        },
        "OFFATOMS": {
            "example_offsite_charges": [
                {"smarts": "[#7X2;v3;!+](=,:[*])[*]", "IDX": [1], "OFFATOMS": [
                    {"z": [2, 3], "phi": 0, "distance": 0.2,
                    "atype": "OFFCHRG", "pull_charge_fraction": 1.08}
                ]}
            ]
        },
        "CHARGE_MODEL": "gasteiger"
    }
    """
    def __init__(self, parameters={}, add_parameters=[]):
        self.parameters = json.loads(self.defaults_json)
        for key in parameters:
            self.parameters[key] = json.loads(json.dumps(parameters[key])) # a safe copy
        # add additional parameters
        if len(add_parameters) > 0:
            keys = list(self.parameters["ATOM_PARAMS"].keys())
            if len(keys) != 1:
                msg = "add_parameters is usable only when there is one group of parameters"
                msg += ", but there are %d groups: %s" % (len(keys), str(keys))
                raise RuntimeError(msg)
            key = keys[0]
            self.parameters['ATOM_PARAMS'][key].extend(add_parameters)

    def __call__(self, setup):
        self._type_atoms(setup)
        self._type_dihedrals(setup)
        # CHARGE_MODEL must preceed OFFATOMS because of offsite-charges 
        if "CHARGE_MODEL" in self.parameters:
            if self.parameters["CHARGE_MODEL"] == "espaloma":
                set_espaloma_charges(setup) 
            elif self.parameters["CHARGE_MODEL"] == "gasteiger":
                pass # gasteiger automatically set in molsetup
            else:
                raise RuntimeError("only espaloma/gasteiger charges accepted")
        if 'OFFATOMS' in self.parameters:
            cached_offatoms = self._cache_offatoms(setup)
            coords = [x for x in setup.coord.values()]
            self._set_offatoms(setup, cached_offatoms, coords)
        return

    def _type_atoms(self, setup):
        parsmar = self.parameters['ATOM_PARAMS']
        # ensure every "atompar" is defined in a single "smartsgroup"
        ensure = {}
        # go over all "smartsgroup"s
        for smartsgroup in parsmar:
            if smartsgroup == 'comment': continue
            for line in parsmar[smartsgroup]: # line is a dict, e.g. {"smarts": "[#1][#7,#8,#9,#15,#16]","atype": "HD"}
                smarts = str(line['smarts'])
                # get indices of the atoms in the smarts to which the parameters will be assigned
                idxs = [0] # by default, the first atom in the smarts gets parameterized
                if 'IDX' in line:
                    idxs = [i - 1 for i in line['IDX']] # convert from 1- to 0-indexing
                # match SMARTS
                hits = setup.find_pattern(smarts)
                for atompar in line:
                    if atompar in ["smarts", "comment", "IDX"]: continue
                    if atompar not in setup.atom_params:
                        setup.atom_params[atompar] = [None] * len(setup.coord) 
                    value = line[atompar]
                    # keep track of every "smartsgroup" that modified "atompar"
                    ensure.setdefault(atompar, [])
                    ensure[atompar].append(smartsgroup)
                    # Each "hit" is a tuple of atom indices that matched the smarts
                    # The length of each "hit" is the number of atoms in the smarts
                    for hit in hits:
                        # Multiple atoms may be targeted by a single smarts:
                        # For example: both oxygens in NO2 are parameterized by a single smarts pattern.
                        # "idxs" are 1-indeces of atoms in the smarts to which parameters are to be assigned.
                        for idx in idxs:
                            if atompar == "atype":
                                setup.set_atom_type(hit[idx], value) # overrides previous calls
                            setup.atom_params[atompar][hit[idx]] = value
        # guarantee that each atompar is exclusive of a single group
        for atompar in ensure:
            if len(set(ensure[atompar])) > 1:
                msg = 'WARNING: %s is modified in multiple smartsgroups: %s' % (atompar, set(ensure[atompar]))
                print(msg)
        return


    def _cache_offatoms(self, setup):
        """ precalculate off-site atoms """
        parsmar = self.parameters['OFFATOMS']
        cached_offatoms = {}
        n_offatoms = 0
        atoms_with_offchrg = set()
        # each parent atom can only be matched once in each smartsgroup
        for smartsgroup in parsmar:
            if smartsgroup == "comment": continue
            tmp = {}
            for line in parsmar[smartsgroup]:
                # SMARTS
                smarts = str(line['smarts'])
                hits = setup.find_pattern(smarts)
                # atom indexes in smarts string
                smarts_idxs = [0]
                if 'IDX' in line:
                    smarts_idxs = [i - 1 for i in line['IDX']]
                for smarts_idx in smarts_idxs:
                    for hit in hits:
                        parent_idx = hit[smarts_idx]
                        tmp.setdefault(parent_idx, []) # TODO tmp[parent_idx] = [], yeah?
                        for offatom in line['OFFATOMS']:
                            # set defaults
                            tmp[parent_idx].append(
                                {'offatom': {'distance': 1.0,
                                             'x90': False,
                                             'phi': 0.0,
                                             'theta': 0.0,
                                             'z': [],
                                             'x': []},
                                 'atom_params': {}
                                })
                            for key in offatom:
                                if key in ['distance', 'x90']:
                                    tmp[parent_idx][-1]['offatom'][key] = offatom[key]
                                # replace SMARTS indexes by the atomic index
                                elif key in ['z', 'x']:
                                    for i in offatom[key]:
                                        idx = hit[i - 1]
                                        tmp[parent_idx][-1]['offatom'][key].append(idx)
                                # convert degrees to radians
                                elif key in ['theta', 'phi']:
                                    tmp[parent_idx][-1]['offatom'][key] = np.radians(offatom[key])
                                # ignore comments
                                elif key in ['comment']:
                                    pass
                                elif key == 'atype':
                                    tmp[parent_idx][-1]['atom_params'][key] = offatom[key]
                                elif key == 'pull_charge_fraction':
                                    if parent_idx in atoms_with_offchrg:
                                        raise RuntimeError("atom %d has charge pulled more than once" % parent_idx)
                                    atoms_with_offchrg.add(parent_idx)
                                    tmp[parent_idx][-1]['atom_params'][key] = offatom[key]
                                else:
                                    pass
            for parent_idx in tmp:
                for offatom_dict in tmp[parent_idx]:
                    #print '1-> ', self.atom_params['q'], len(self.coords)
                    atom_params = offatom_dict['atom_params']
                    offatom = offatom_dict['offatom']
                    atomgeom = AtomicGeometry(parent_idx,
                                              neigh=offatom['z'],
                                              xneigh=offatom['x'],
                                              x90=offatom['x90'])
                    if "pull_charge_fraction" in atom_params:
                        pull_charge_fraction = atom_params["pull_charge_fraction"]
                    else:
                        pull_charge_fraction = 0.0
                    args = (atom_params['atype'],
                            offatom['distance'],
                            offatom['theta'],
                            offatom['phi'],
                            pull_charge_fraction)
                    # number of coordinates (before adding new offatom)
                    cached_offatoms[n_offatoms] = (atomgeom, args)
                    n_offatoms += 1
        return cached_offatoms

    def _set_offatoms(self, setup, cached_offatoms, coords):
        """add cached offatoms"""
        for k, (atomgeom, args) in cached_offatoms.items():
            (atom_type, dist, theta, phi, pull_charge_fraction) = args
            offatom_coords = atomgeom.calc_point(dist, theta, phi, coords)
            tmp = setup.get_pdbinfo(atomgeom.parent+1)
            pdbinfo = pdbutils.PDBAtomInfo('G', tmp.resName, tmp.resNum, tmp.chain)
            q_parent = (1 - pull_charge_fraction) * setup.charge[atomgeom.parent] 
            q_offsite = pull_charge_fraction * setup.charge[atomgeom.parent]
            pseudo_atom = {
                    'coord': offatom_coords,
                    'anchor_list': [atomgeom.parent],
                    'charge': q_offsite,
                    'pdbinfo': pdbinfo,
                    'atom_type': atom_type,
                    'rotatable': False
                    }
            setup.charge[atomgeom.parent] = q_parent
            setup.add_pseudo(**pseudo_atom)
        return

    def _type_dihedrals(self, molsetup):

        if "DIHEDRALS" not in self.parameters:
            return
        parsmar = self.parameters['DIHEDRALS']
        dihedrals = {}

        for line in parsmar:
            smarts = str(line['smarts'])
            hits = molsetup.find_pattern(smarts)
            if len(hits) == 0:
                continue # non-rotatable bonds get dihedrals
            idxs = [i - 1 for i in line['IDX']]
            tid = line["id"] if "id" in line else None
            fourier_series = []
            term_indices = {}
            for key in line:
                for keyword in ['phase', 'k', 'periodicity', 'idivf']:
                    if key.startswith(keyword):
                        t = int(key.replace(keyword, '')) # e.g. "phase2" -> int(2)
                        if t not in term_indices:
                            term_indices[t] = len(fourier_series)
                            fourier_series.append({})
                        index = term_indices[t]
                        fourier_series[index][keyword] = line[key]
                        break

            for index in range(len(fourier_series)):
                if "idivf" in fourier_series[index]:
                    idivf = fourier_series[index].pop("idivf")
                    fourier_series[index]["k"] /= idivf

            dihedral_index = molsetup.add_dihedral_interaction(fourier_series)

            for hit in hits:
                atom_idxs = tuple([hit[j] for j in idxs])
                molsetup.dihedral_partaking_atoms[atom_idxs] = dihedral_index
                molsetup.dihedral_labels[atom_idxs] = tid



class AtomicGeometry():
    """generate reference frames and add extra sites"""

    def __init__(self, parent, neigh, xneigh=[], x90=False, planar_tol=0.1):
        """arguments are indices of atoms"""

        self.planar_tol = planar_tol # angstroms, length of neighbor vecs for z-axis

        # real atom hosting extra sites
        if type(parent) != int:
            raise RuntimeError('parent must be int')
        self.parent = parent

        # list of bonded atoms (used to define z-axis)
        self.neigh = []
        for i in neigh:
            if type(i) != int:
                raise RuntimeError('neigh indices must be int')
            self.neigh.append(i)

        # list of atoms that
        self.xneigh = []
        for i in xneigh:
            if type(i) != int:
                raise RuntimeError('xneigh indices must be int')
            self.xneigh.append(i)

        self.calc_x = len(self.xneigh) > 0
        self.x90 = x90 # y axis becomes x axis (useful to rotate in-plane by 90 deg)

    def calc_point(self, distance, theta, phi, coords):
        """return coordinates of point specified in spherical coordinates"""

        z = self._calc_z(coords)

        # return pt aligned with z-axis
        if phi == 0.:
            return z * distance + np.array(coords[self.parent])

        # need x-vec if phi != 0
        elif self.calc_x == False:
            raise RuntimeError('phi must be zero if X undefined')

        else:
            x = self._calc_x(coords)
            if self.x90:
                x = np.cross(self.z, x)
            y = np.cross(z, x)
            pt = z * distance
            pt = self.rot3D(pt, y, phi)
            pt = self.rot3D(pt, z, theta)
            pt += np.array(coords[self.parent])
            return pt

    def _calc_z(self, coords):
        """ maximize distance from neigh """
        z = np.zeros(3)
        cumsum = np.zeros(3)
        for i in self.neigh:
            v = np.array(coords[self.parent]) - np.array(coords[i])
            cumsum += v
            z += self.normalized(v)
        z = self.normalized(z)
        if np.sum(cumsum**2) < self.planar_tol**2:
            raise RuntimeError('Refusing to place Z axis on planar atom')
        return z

    def _calc_x(self, coords):
        x = np.zeros(3)
        for i in self.xneigh:
            v = np.array(coords[self.parent]) - np.array(coords[i])
            x += self.normalized(v)
        x = self.normalized(x)
        return x

    @staticmethod
    def rot3D(pt, ax, rad):
        """
            Rotate point:
            pt = (x,y,z) coordinates to be rotated
            ax = vector around wich rotation is performed
            rad = rotate by "rad" radians
        """
        # If axis has len=0, rotate by 0.0 rad on any axis
        # Make sure ax has unitary length
        len_ax = (ax[0]**2 + ax[1]**2 + ax[2]**2)**0.5
        if len_ax == 0.:
            u, v, w = (1, 0, 0)
            rad = 0.0
        else:
            u, v, w = [i/len_ax for i in ax]
        x, y, z = pt
        ux, uy, uz = u*x, u*y, u*z
        vx, vy, vz = v*x, v*y, v*z
        wx, wy, wz = w*x, w*y, w*z
        sa=np.sin(rad)
        ca=np.cos(rad)
        p0 =(u*(ux+vy+wz)+(x*(v*v+w*w)-u*(vy+wz))*ca+(-wy+vz)*sa)
        p1=(v*(ux+vy+wz)+(y*(u*u+w*w)-v*(ux+wz))*ca+(wx-uz)*sa)
        p2=(w*(ux+vy+wz)+(z*(u*u+v*v)-w*(ux+vy))*ca+(-vx+uy)*sa)
        return (p0, p1, p2)


    def normalized(self, vec):
        l = sum([x**2 for x in vec])**0.5
        if type(vec) == list:
            return [x/l for x in vec]
        else:
            # should be np.array
            return vec / l

def set_espaloma_charges(molsetup):
    if not _has_espaloma or not _has_torch:
        raise ImportError("espaloma and pytorch are required")
    pretrained_model = pathlib.Path(espaloma.__file__).parents[1] / "espaloma_model.pt"
    if not pretrained_model.exists():
        msg = "Could not find %s" % pretrained_model
        msg += "Consider:"
        msg += "    $ cd %s" % pretrained_model.parents[0]
        msg += "    $ wget http://data.wangyq.net/espaloma_model.pt"
        raise RuntimeError(msg)
    from .molsetup import RDKitMoleculeSetup
    if not isinstance(molsetup, RDKitMoleculeSetup):
        raise NotImplementedError("need rdkit molecule for espaloma charges")
    from openff.toolkit.topology import Molecule
    rdmol = molsetup.mol
    openffmol = Molecule.from_rdkit(rdmol, hydrogens_are_explicit=True)
    molgraph = espaloma.Graph(openffmol)
    espaloma_model = torch.load(pretrained_model)
    espaloma_model(molgraph.heterograph)
    charges = [float(q) for q in molgraph.nodes["n1"].data["q"]]
    total_charge = 0.0
    for i in range(len(charges)):
        #print("%12.4f %12.4f" % (molsetup.charge[i], charges[i]))
        molsetup.charge[i] = charges[i] 
        total_charge += charges[i]
    for j in range(i+1, len(molsetup.charge)):
        if molsetup.charge[j] != 0.:
            raise RuntimeError("expected zero charge beyond real atoms, at this point") <|MERGE_RESOLUTION|>--- conflicted
+++ resolved
@@ -4,12 +4,9 @@
 # Meeko atom typer
 #
 
+import os
 import json
-<<<<<<< HEAD
-import os
 import pathlib
-=======
->>>>>>> 57b52e3a
 
 import numpy as np
 
