--- conflicted
+++ resolved
@@ -138,13 +138,8 @@
     parser = TalkativeParser()
 
     io_group = parser.add_argument_group("Input/Output")
-<<<<<<< HEAD
-    io_group.add_argument('--pdb', help="deprecated, use --macromol, still here as non-prody option")
+    io_group.add_argument('--pdb', help="deprecated, use --macromol, still here as non-prody option, no PDBQT")
     io_group.add_argument('--macromol', help="PDB/mmCIF input file")
-=======
-    io_group.add_argument('--pdb', help="PDB file name (PDBQT not supported)")
-    #parser.add_argument('--pdbqt', help="keeps existing charges and types")
->>>>>>> e2c9850f
     io_group.add_argument('-o', '--output_filename', required=True, help="adds _rigid/_flex with flexible residues. Always suffixes .pdbqt.")
     io_group.add_argument('-p', '--chorizo_pickle') 
 
