--- conflicted
+++ resolved
@@ -80,13 +80,7 @@
                         action="store_true", help="add water molecules for hydrated docking")
     config_group.add_argument("--keep_nonpolar_hydrogens", dest="keep_nonpolar_hydrogens",
                         action="store_true", help="keep non-polar hydrogens (default: merge onto heavy atom)")
-<<<<<<< HEAD
-    parser.add_argument("-f", "--flex", dest="is_protein_sidechain",
-                        action="store_true", help="prepare as flexible protein residue")
-    parser.add_argument("-r", "--rigidify_bonds_smarts", dest="rigidify_bonds_smarts",
-=======
     config_group.add_argument("-r", "--rigidify_bonds_smarts", dest="rigidify_bonds_smarts",
->>>>>>> 3e2605d7
                         action="append", help="SMARTS patterns to rigidify bonds",
                         metavar='SMARTS')
     config_group.add_argument("-b", "--rigidify_bonds_indices", dest="rigidify_bonds_indices",
